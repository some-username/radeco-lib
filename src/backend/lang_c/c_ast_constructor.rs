//! Pass to transform the SSA created into the C-AST.
//!
//!

use std::fmt::Write;
use std::collections::HashMap;

use frontend::containers::{RModule, RFunction};
use backend::lang_c::c_simple::{CAST, Ty, BTy};

#[derive(Clone, Debug, Default)]
pub struct CWriter {
    c_ast: HashMap<u64, CAST>,
}

impl CWriter {
    pub fn new() -> CWriter {
        CWriter {
            c_ast: HashMap::new(),
        }
    }

    // Converts argument information inside RFunction into arguments for the C Function.
    fn add_function_arguments<F: RFunction>(&self, rfn: &F, cast: &mut CAST) {
        let mut args = Vec::new();
        for (i, &(_, _)) in rfn.args().iter().enumerate() {
            // TODO: Add real type
            args.push((Ty::new(BTy::Int, true, 0), format!("arg_{}", i)));
        }
        cast.function_args(args.as_ref());
    }

    // Converts local variables information inside RFunction to C variable declarations.
    fn add_locals<F: RFunction>(&self, rfn: &F, cast: &mut CAST) {
        let mut locals = Vec::new();
        for (i, &(_, _)) in rfn.locals().iter().enumerate() {
            locals.push(format!("locals_{}", i));
        }
        // TODO: Add real type
        if !locals.is_empty() {
            cast.declare_vars(Ty::new(BTy::Int, false, 0), locals.as_ref());
        }
    }

    /// Converts a RFunction to CAST and stores it internally.
    /// This can later be retrieved by using the address the key.
    pub fn rfn_to_c_ast<F: RFunction>(&mut self, rfn: &F, key: u64) {
        let mut ast = CAST::new(&rfn.fn_name());
        self.add_function_arguments(rfn, &mut ast);
        self.add_locals(rfn, &mut ast);
        self.c_ast.insert(key, ast);
    }

    /// Converts all the functions inside the current RModule to CAST and
    /// stores it internally. This can later be emitted.
    pub fn rmod_to_c_ast<'a, M: RModule<'a>>(&mut self, rmod: &M) {
        for rfn_idx in rmod.functions().iter() {
            if let Some(rfn) = rmod.function_by_ref(rfn_idx) {
                let fn_ref: u64 = (*rfn_idx).into();
                self.rfn_to_c_ast(rfn, fn_ref);
            }
        }
    }

    /// Emit C code for a particular function.
    pub fn emit_fn<T>(&self, fn_idx: u64, w: &mut T) where T: Write {
        write!(w, "{}\n", self.c_ast[&fn_idx].print());
    }

    /// Emit C code for all the functions that the current C-Emitter contains.
    pub fn emit<T>(&self, w: &mut T) where T: Write {
        for (_, c) in self.c_ast.iter() {
            write!(w, "{}\n", c.print());
        }
    }
}

#[cfg(test)]
mod test {
    use super::*;
    use frontend::containers::{RadecoModule, RadecoFunction};
    use frontend::source::FileSource;
    use std::io;
    use middle::dce;
    use std::io::prelude::*;
    use analysis::interproc::interproc::analyze_module;
    use analysis::interproc::summary;
    use r2pipe::r2::R2;
<<<<<<< HEAD
    use middle::ir_writer::IRWriter;
=======
>>>>>>> 74ef8123

    #[test]
    #[ignore]
    // Incomplete testcase
    fn test_emit_c() {
        //let mut fsource = FileSource::open(Some("./test_files/ct1_sccp_ex/ct1_sccp_ex"));
        let mut fsource = R2::new(Some("./ct1_sccp_ex.o")).expect("Failed to open r2");
        fsource.init();
        let mut rmod = RadecoModule::from(&mut fsource);
        for (ref addr, ref mut rfn) in rmod.functions.iter_mut() {
            dce::collect(&mut rfn.ssa);
            //let mut writer: IRWriter = Default::default();
            //println!("{}", writer.emit_il(Some(rfn.name.clone()), &rfn.ssa));
        }

        {
            analyze_module::<_, summary::CallSummary>(&mut rmod);
        }

        let mut writer = CWriter::new();
        writer.rmod_to_c_ast(&rmod);
        let mut res = String::new();
        writer.emit(&mut res);
        println!("{}", res);
    }
}<|MERGE_RESOLUTION|>--- conflicted
+++ resolved
@@ -86,10 +86,6 @@
     use analysis::interproc::interproc::analyze_module;
     use analysis::interproc::summary;
     use r2pipe::r2::R2;
-<<<<<<< HEAD
-    use middle::ir_writer::IRWriter;
-=======
->>>>>>> 74ef8123
 
     #[test]
     #[ignore]
@@ -101,8 +97,6 @@
         let mut rmod = RadecoModule::from(&mut fsource);
         for (ref addr, ref mut rfn) in rmod.functions.iter_mut() {
             dce::collect(&mut rfn.ssa);
-            //let mut writer: IRWriter = Default::default();
-            //println!("{}", writer.emit_il(Some(rfn.name.clone()), &rfn.ssa));
         }
 
         {
